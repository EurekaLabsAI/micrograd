--- conflicted
+++ resolved
@@ -249,96 +249,51 @@
 
 # -----------------------------------------------------------------------------
 # let's train!
-<<<<<<< HEAD
 if __name__ == '__main__':
-    # generate a random dataset with 100 2-dimensional datapoints in 3 classes
-    train_split, val_split, test_split = gen_data(random, n=100)
-
-    # init the model: 2D inputs, 16 neurons, 3 outputs (logits)
-    model = MLP(2, [16, 3])
-
-    # optimize using Adam
-    learning_rate = 1e-1
-    beta1 = 0.9
-    beta2 = 0.95
-    weight_decay = 1e-4
-    for p in model.parameters():
-        p.m = 0.0
-        p.v = 0.0
-
-    # train
-    for step in range(100):
+    # generate a dataset with 100 2-dimensional datapoints in 3 classes
+    train_split, val_split, test_split = gen_data_yinyang(random, n=100)
+
+    # init the model: 2D inputs, 8 neurons, 3 outputs (logits)
+    model = MLP(2, [8, 3])
+
+    # optimize using AdamW
+    optimizer = AdamW(model.parameters(), lr=1e-1, weight_decay=1e-4)
+
+    def loss_fun(model, split):
+        # evaluate the loss function on a given data split
+        total_loss = Value(0.0)
+        for x, y in split:
+            logits = model(x)
+            loss = cross_entropy(logits, y)
+            total_loss = total_loss + loss
+        mean_loss = total_loss * (1.0 / len(split))
+        return mean_loss
+
+    # train the network
+    num_steps = 100
+    for step in range(num_steps):
 
         # evaluate the validation split every few steps
         if step % 10 == 0:
-            val_loss = eval_split(model, val_split)
-            print(f"step {step}, val loss {val_loss:.12f}")
-
-        # forward the network (get logits of all training datapoints)
-        loss = Value(0)
-        for x, y in train_split:
-            logits = model([Value(x[0]), Value(x[1])])
-            loss += cross_entropy(logits, y)
-        loss = loss * (1.0/len(train_split)) # normalize the loss
-        # backward pass (deposit the gradients)
+            val_loss = loss_fun(model, val_split)
+            print(f"step {step+1}/{num_steps}, val loss {val_loss.data:.6f}")
+
+        # forward the network and the loss and all training datapoints
+        loss = loss_fun(model, train_split)
+        # backward pass (calculate the gradient of the loss w.r.t. the model parameters)
         loss.backward()
-        # update with AdamW
-        for p in model.parameters():
-            p.m = beta1 * p.m + (1 - beta1) * p.grad
-            p.v = beta2 * p.v + (1 - beta2) * p.grad**2
-            m_hat = p.m / (1 - beta1**(step+1))  # bias correction
-            v_hat = p.v / (1 - beta2**(step+1))
-            p.data -= learning_rate * (m_hat / (v_hat**0.5 + 1e-8) + weight_decay * p.data)
-        model.zero_grad() # never forget to clear those gradients! happens to everyone
-
-        print(f"step {step}, train loss {loss.data:.12f}")
-=======
-
-# generate a dataset with 100 2-dimensional datapoints in 3 classes
-train_split, val_split, test_split = gen_data_yinyang(random, n=100)
-
-# init the model: 2D inputs, 8 neurons, 3 outputs (logits)
-model = MLP(2, [8, 3])
-
-# optimize using AdamW
-optimizer = AdamW(model.parameters(), lr=1e-1, weight_decay=1e-4)
-
-def loss_fun(model, split):
-    # evaluate the loss function on a given data split
-    total_loss = Value(0.0)
-    for x, y in split:
-        logits = model(x)
-        loss = cross_entropy(logits, y)
-        total_loss = total_loss + loss
-    mean_loss = total_loss * (1.0 / len(split))
-    return mean_loss
-
-# train the network
-num_steps = 100
-for step in range(num_steps):
-
-    # evaluate the validation split every few steps
-    if step % 10 == 0:
-        val_loss = loss_fun(model, val_split)
-        print(f"step {step+1}/{num_steps}, val loss {val_loss.data:.6f}")
-
-    # forward the network and the loss and all training datapoints
-    loss = loss_fun(model, train_split)
-    # backward pass (calculate the gradient of the loss w.r.t. the model parameters)
+        # update model parameters
+        optimizer.step()
+        optimizer.zero_grad()
+        # print some stats
+        print(f"step {step+1}/{num_steps}, train loss {loss.data}")
+
+    # (optional) visualization at the end: take origin (0,0) and draw the computational graph
+    x, y = (Value(0.0), Value(0.0)), 0
+    loss = loss_fun(model, [(x, y)])
     loss.backward()
-    # update model parameters
-    optimizer.step()
-    optimizer.zero_grad()
-    # print some stats
-    print(f"step {step+1}/{num_steps}, train loss {loss.data}")
-
-# (optional) visualization at the end: take origin (0,0) and draw the computational graph
-x, y = (Value(0.0), Value(0.0)), 0
-loss = loss_fun(model, [(x, y)])
-loss.backward()
-try:
-    vis_color(x, "lightblue") # color the inputs light blue in the visualization
-    draw_dot(loss)
-except Exception as e:
-    print("graphviz not installed? skipped visualization")
->>>>>>> e6b3705b
+    try:
+        vis_color(x, "lightblue") # color the inputs light blue in the visualization
+        draw_dot(loss)
+    except Exception as e:
+        print("graphviz not installed? skipped visualization")
